--- conflicted
+++ resolved
@@ -306,34 +306,6 @@
     this.setDamageAppliedInCurrentAttack(false); // Reset damage flag for new attack
     this.lastAttackTime = performance.now() / 1000;
     
-<<<<<<< HEAD
-    // Get player position for targeting
-    const playerObj = this.scene.getObjectByName('player');
-    let attackDirection = new Vector3(0, 0, -1); // Default forward direction
-    
-    // Target player direction if available
-    if (playerObj) {
-      attackDirection = new Vector3()
-        .subVectors(playerObj.position, this.position)
-        .normalize();
-      
-      // Aim the swing at the player
-      this.lookAt(playerObj.position);
-    }
-    
-    // CRITICAL: Force lightsaber to be active and swing if it exists
-    if (this.lightsaber) {
-      // Force activate if needed
-      if (!this.lightsaber.isActive()) {
-        this.lightsaber.activate();
-      }
-      
-      // Direct swing at player
-      this.lightsaber.swingAt(attackDirection);
-      
-      // Ensure attack sound plays
-      gameAudio.playSound('lightsaberSwing', { volume: 0.8 });
-=======
     // Calculate direction to target
     const attackDirection = new Vector3()
       .subVectors(this.targetPosition, this.position)
@@ -347,7 +319,6 @@
     if (this.lightsaber) {
       // Use swingAt for better control over enemy swing direction
       this.lightsaber.swingAt(0, attackDirection); // 0 for standard swing type
->>>>>>> cc767c0c
     }
     
     // Play swing sound
@@ -357,25 +328,9 @@
     this.attackCooldown = 1.5 + Math.random() * 1.0; // Cooldown between 1.5s and 2.5s
   }
   
-<<<<<<< HEAD
-  getLastAttackTime(): number {
-    return this.lastAttackTime;
-  }
-  
-  getAttackCooldown(): number {
-    return 1.5; // 1.5 seconds between attacks
-  }
-  
-  takeDamage(amount: number, hitPosition: Vector3): number {
-    // If the enemy is dead, no more damage
-    if (this.state === EnemyState.DEAD) {
-      return 0;
-    }
-=======
   takeDamage(amount: number, attackerPosition: Vector3 = new Vector3()): void {
     // Skip if already dead
     if (this.state === EnemyState.DEAD) return;
->>>>>>> cc767c0c
     
     this.health = Math.max(0, this.health - amount);
     console.log(`Enemy taking ${amount} damage. Health: ${this.health}/${this.maxHealth}`);

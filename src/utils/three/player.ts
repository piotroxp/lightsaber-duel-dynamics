--- conflicted
+++ resolved
@@ -520,10 +520,6 @@
     gameAudio.playSound('saberSwing', 0.5);
   }
   
-<<<<<<< HEAD
-  takeDamage(amount: number, hitPosition?: Vector3): void {
-    if (this.state === PlayerState.DEAD) return;
-=======
   public takeDamage(amount: number, attackerPosition?: Vector3): void {
     console.log(`[PLAYER] Taking ${amount} damage from position:`, attackerPosition || 'unknown');
     console.log(`[PLAYER] Current health before damage: ${this.health}`);
@@ -533,7 +529,6 @@
       console.log("[PLAYER] Already dead, ignoring damage");
       return;
     }
->>>>>>> cc767c0c
     
     // Check if we're blocking
     if (this.state === PlayerState.BLOCKING) {
@@ -542,13 +537,8 @@
     }
     
     // Apply damage
-<<<<<<< HEAD
-    console.log(`Player taking ${actualDamage} damage`);
-    this.health -= actualDamage;
-=======
     this.health = Math.max(0, this.health - amount);
     console.log(`[PLAYER] Health after damage: ${this.health}`);
->>>>>>> cc767c0c
     
     // Create hit effect
     createHitEffect(this.scene, this.position.clone().add(new Vector3(0, 1.2, 0)), '#ff0000');
@@ -567,16 +557,12 @@
     if (this.health <= 0) {
       console.log("[PLAYER] Player died!");
       this.state = PlayerState.DEAD;
-<<<<<<< HEAD
-      console.log("Player died");
-=======
       this.dispatchEvent({ type: 'died' } as any);
       
       // CRITICAL: Automatically respawn after delay
       setTimeout(() => {
         this.respawn();
       }, 3000);
->>>>>>> cc767c0c
     } else {
       // Apply short stagger
       this.state = PlayerState.STAGGERED;
@@ -584,25 +570,7 @@
         if (this.state === PlayerState.STAGGERED) {
           this.state = PlayerState.IDLE;
         }
-<<<<<<< HEAD
-      }, 500);
-    }
-  }
-  
-  private createDamageEffect(): void {
-    try {
-      // Use the scene reference for the effect
-      if (this.scene) {
-        createHitEffect(this.scene, this.position.clone(), '#ff3333');
-        
-        // Play hit sound
-        gameAudio.playSound('player_hit', { volume: 0.5 });
-      }
-    } catch (error) {
-      console.warn("Failed to create damage effect:", error);
-=======
       }, 200);
->>>>>>> cc767c0c
     }
   }
   
@@ -671,9 +639,6 @@
   getQuaternion(): Quaternion {
     return this.camera.quaternion;
   }
-<<<<<<< HEAD
-}
-=======
   
   applyStagger(duration: number): void {
     if (this.state === PlayerState.DEAD) return;
@@ -1900,4 +1865,3 @@
     return this.state;
   }
 }
->>>>>>> cc767c0c
